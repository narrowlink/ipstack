//!
//! Build: `cargo build --examples`
//!
//! Usage:
//!
//! This example must be run as root or administrator privileges.
//! ```
//! sudo target/debug/examples/tun2 --server-addr 127.0.0.1:8080 # Linux or macOS
//! ```
//! Then please run the `echo` example server, which listens on TCP & UDP ports 127.0.0.1:8080.
//! ```
//! cargo install socks5-impl --example echo-server
//! echo-server --listen-addr 127.0.0.1:8080 --tcp-timeout 600
//! ```
//! To route traffic to the tun interface, run the following command with root or administrator privileges:
//! ```
//! sudo ip route add 1.2.3.4/32 dev tun0    # Linux
//! route add 1.2.3.4 mask 255.255.255.255 10.0.0.1 metric 100  # Windows
//! sudo route add 1.2.3.4/32 10.0.0.1  # macOS
//! ```
//!
//! Now you can test it with `nc 1.2.3.4 any_port` or `nc -u 1.2.3.4 any_port`.
//! You can watch the echo information in the `nc` console.
//! ```
//! nc 1.2.3.4 2323 # TCP
//! nc -u 1.2.3.4 2323 # UDP
//! ```
//!

use clap::Parser;
use etherparse::{IcmpEchoHeader, Icmpv4Header, IpNumber};
use ipstack::stream::IpStackStream;
use std::net::{Ipv4Addr, SocketAddr};
use tokio::net::TcpStream;
use udp_stream::UdpStream;

// const MTU: u16 = 1500;
const MTU: u16 = u16::MAX;

#[repr(C)]
#[derive(Default, Debug, Copy, Clone, PartialEq, Eq, PartialOrd, Ord, clap::ValueEnum)]
pub enum ArgVerbosity {
    Off = 0,
    Error,
    Warn,
    #[default]
    Info,
    Debug,
    Trace,
}

#[derive(Parser)]
#[command(author, version, about = "Testing app for tun.", long_about = None)]
struct Args {
    /// echo server address, likes `127.0.0.1:8080`
    #[arg(short, long, value_name = "IP:port")]
    server_addr: SocketAddr,

    /// tcp timeout
    #[arg(long, value_name = "seconds", default_value = "60")]
    tcp_timeout: u64,

    /// udp timeout
    #[arg(long, value_name = "seconds", default_value = "10")]
    udp_timeout: u64,

    /// Verbosity level
    #[arg(short, long, value_name = "level", value_enum, default_value = "info")]
    pub verbosity: ArgVerbosity,
}

#[tokio::main]
async fn main() -> Result<(), Box<dyn std::error::Error>> {
    let args = Args::parse();

    let default = format!("{:?}", args.verbosity);
    env_logger::Builder::from_env(env_logger::Env::default().default_filter_or(default)).init();

    let ipv4 = Ipv4Addr::new(10, 0, 0, 33);
    let netmask = Ipv4Addr::new(255, 255, 255, 0);
<<<<<<< HEAD
    #[cfg(not(target_os = "windows"))]
    let gateway = Ipv4Addr::new(10, 0, 0, 1);

    let mut config = tun2::Configuration::default();
    config.address(ipv4).netmask(netmask).mtu(MTU).up();
    #[cfg(not(target_os = "windows"))]
    config.destination(gateway); // avoid routing all traffic to tun on Windows platform
=======
    let _gateway = Ipv4Addr::new(10, 0, 0, 1);

    let mut tun_config = tun2::Configuration::default();
    tun_config.address(ipv4).netmask(netmask).mtu(MTU).up();
    #[cfg(not(target_os = "windows"))]
    tun_config.destination(_gateway); // avoid routing all traffic to tun on Windows platform
>>>>>>> 1eb6941f

    #[cfg(target_os = "linux")]
    tun_config.platform_config(|p_cfg| {
        p_cfg.ensure_root_privileges(true);
    });

    #[cfg(target_os = "windows")]
    tun_config.platform_config(|p_cfg| {
        p_cfg.device_guid(Some(12324323423423434234_u128));
    });

    let mut ipstack_config = ipstack::IpStackConfig::default();
    ipstack_config.mtu(MTU);
    ipstack_config.tcp_timeout(std::time::Duration::from_secs(args.tcp_timeout));
    ipstack_config.udp_timeout(std::time::Duration::from_secs(args.udp_timeout));

    let mut ip_stack = ipstack::IpStack::new(ipstack_config, tun2::create_as_async(&tun_config)?);

    let server_addr = args.server_addr;

    let count = std::sync::Arc::new(std::sync::atomic::AtomicUsize::new(0));
    let serial_number = std::sync::atomic::AtomicUsize::new(0);

    loop {
        let count = count.clone();
        let number = serial_number.fetch_add(1, std::sync::atomic::Ordering::Relaxed);
        match ip_stack.accept().await? {
            IpStackStream::Tcp(mut tcp) => {
                let mut s = match TcpStream::connect(server_addr).await {
                    Ok(s) => s,
                    Err(e) => {
                        log::info!("connect TCP server failed \"{}\"", e);
                        continue;
                    }
                };
                let c = count.fetch_add(1, std::sync::atomic::Ordering::Relaxed) + 1;
                let number1 = number;
                log::info!("#{number1} TCP connecting, session count {c}");
                tokio::spawn(async move {
                    if let Err(err) = tokio::io::copy_bidirectional(&mut tcp, &mut s).await {
                        log::info!("#{number1} TCP error: {}", err);
                    }
                    let c = count.fetch_sub(1, std::sync::atomic::Ordering::Relaxed) - 1;
                    log::info!("#{number1} TCP closed, session count {c}");
                });
            }
            IpStackStream::Udp(mut udp) => {
                let mut s = match UdpStream::connect(server_addr).await {
                    Ok(s) => s,
                    Err(e) => {
                        log::info!("connect UDP server failed \"{}\"", e);
                        continue;
                    }
                };
                let c = count.fetch_add(1, std::sync::atomic::Ordering::Relaxed) + 1;
                let number2 = number;
                log::info!("#{number2} UDP connecting, session count {c}");
                tokio::spawn(async move {
                    if let Err(err) = tokio::io::copy_bidirectional(&mut udp, &mut s).await {
                        log::info!("#{number2} UDP error: {}", err);
                    }
                    let c = count.fetch_sub(1, std::sync::atomic::Ordering::Relaxed) - 1;
                    log::info!("#{number2} UDP closed, session count {c}");
                });
            }
            IpStackStream::UnknownTransport(u) => {
                let n = number;
                if u.src_addr().is_ipv4() && u.ip_protocol() == IpNumber::ICMP {
                    let (icmp_header, req_payload) = Icmpv4Header::from_slice(u.payload())?;
                    if let etherparse::Icmpv4Type::EchoRequest(req) = icmp_header.icmp_type {
                        log::info!("#{n} ICMPv4 echo");
                        let echo = IcmpEchoHeader {
                            id: req.id,
                            seq: req.seq,
                        };
                        let mut resp = Icmpv4Header::new(etherparse::Icmpv4Type::EchoReply(echo));
                        resp.update_checksum(req_payload);
                        let mut payload = resp.to_bytes().to_vec();
                        payload.extend_from_slice(req_payload);
                        u.send(payload)?;
                    } else {
                        log::info!("#{n} ICMPv4");
                    }
                    continue;
                }
                log::info!("#{n} unknown transport - Ip Protocol {:?}", u.ip_protocol());
                continue;
            }
            IpStackStream::UnknownNetwork(pkt) => {
                log::info!("#{number} unknown transport - {} bytes", pkt.len());
                continue;
            }
        };
    }
}<|MERGE_RESOLUTION|>--- conflicted
+++ resolved
@@ -78,7 +78,6 @@
 
     let ipv4 = Ipv4Addr::new(10, 0, 0, 33);
     let netmask = Ipv4Addr::new(255, 255, 255, 0);
-<<<<<<< HEAD
     #[cfg(not(target_os = "windows"))]
     let gateway = Ipv4Addr::new(10, 0, 0, 1);
 
@@ -86,14 +85,6 @@
     config.address(ipv4).netmask(netmask).mtu(MTU).up();
     #[cfg(not(target_os = "windows"))]
     config.destination(gateway); // avoid routing all traffic to tun on Windows platform
-=======
-    let _gateway = Ipv4Addr::new(10, 0, 0, 1);
-
-    let mut tun_config = tun2::Configuration::default();
-    tun_config.address(ipv4).netmask(netmask).mtu(MTU).up();
-    #[cfg(not(target_os = "windows"))]
-    tun_config.destination(_gateway); // avoid routing all traffic to tun on Windows platform
->>>>>>> 1eb6941f
 
     #[cfg(target_os = "linux")]
     tun_config.platform_config(|p_cfg| {
