--- conflicted
+++ resolved
@@ -1,11 +1,5 @@
 //!
 //! Build: `cargo build --examples`
-<<<<<<< HEAD
-//! Usage: `target/debug/examples/tun --server-addr 127.0.0.1:8080`
-//!
-//! This example must be run as root or administrator privileges.
-//! Then please run the `echo` example server, which listens on TCP & UDP ports 127.0.0.1:8080.
-=======
 //!
 //! Usage:
 //!
@@ -17,24 +11,18 @@
 //! ```
 //! target/debug/examples/echo 127.0.0.1:8080
 //! ```
->>>>>>> 201ff571
 //! To route traffic to the tun interface, run the following command with root or administrator privileges:
 //! ```
 //! sudo ip route add 1.2.3.4/32 dev utun3    # Linux
 //! route add 1.2.3.4 mask 255.255.255.255 10.0.0.1 metric 100  # Windows
 //! sudo route add 1.2.3.4/32 10.0.0.1  # Apple macOS
 //! ```
-<<<<<<< HEAD
-//! Now you can test it with `nc 1.2.3.4 2323` or `nc -u 1.2.3.4 2323`.
-//! You can watch the echo information in the `nc` console.
-=======
 //! Now you can test it with `nc 1.2.3.4 any_port` or `nc -u 1.2.3.4 any_port`.
 //! You can watch the echo information in the `nc` console.
 //! ```
 //! nc 1.2.3.4 2323 # TCP
 //! nc -u 1.2.3.4 2323 # UDP
 //! ```
->>>>>>> 201ff571
 //!
 
 use clap::Parser;
