--- conflicted
+++ resolved
@@ -1,18 +1,8 @@
-<<<<<<< HEAD
-=======
-use std::{io::Error, mem, net::IpAddr};
-
-use etherparse::{IpNumber, Ipv4Header, Ipv6FlowLabel, Ipv6Header};
-use tokio::sync::mpsc::UnboundedSender;
-
->>>>>>> 71fcdbb6
 use crate::{
     packet::{IpHeader, NetworkPacket, TransportHeader},
     TTL,
 };
-use etherparse::{
-    IpNumber, Ipv4Extensions, Ipv4Header, Ipv6Extensions, Ipv6FlowLabel, Ipv6Header, NetHeaders,
-};
+use etherparse::{IpNumber, Ipv4Header, Ipv6FlowLabel, Ipv6Header};
 use std::{io::Error, mem, net::IpAddr};
 use tokio::sync::mpsc::UnboundedSender;
 
